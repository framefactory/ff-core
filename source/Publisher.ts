/**
 * FF Typescript Foundation Library
 * Copyright 2018 Ralph Wiedemeier, Frame Factory GmbH
 *
 * License: MIT
 */
import { TypeOf } from "./types";

const _pd = Symbol("Publisher private data");
const _strict = Symbol("Publisher strict option");

/**
 * Base class for bubbling events
 */
export interface IPropagatingEvent<T extends string> extends ITypedEvent<T>
{
    stopPropagation: boolean;
}

/**
 * Base class for typed events. Typed events have a type property holding the name of the event.
 * @event
 */
export interface ITypedEvent<T extends string>
{
    /** The type name of the event. */
    type: T;
}

/**
 * Provides subscription services for events.
 */
export default class Publisher
{
    constructor(options?: { knownEvents: boolean })
    {
        const knownEvents = options ? options.knownEvents : true;
        this[_pd] = { [_strict]: knownEvents };
    }

    /**
     * Subscribes to an event.
     * @param type Type name of the event or an array of type names of events.
     * @param callback Callback function, invoked when the event is emitted.
     * @param context Optional: this context for the callback invocation.
     */
<<<<<<< HEAD
    on<T extends ITypedEvent<string>>(type: T["type"] | T["type"][], callback: (event: T) => void, context?: any);
    on(type: string | string[] | object, callback: (event: any) => void, context?: any);
=======
    on<T extends ITypedEvent<string>>(type: T["type"] | T["type"][], callback: (event: T) => void, context?: object);
    on(type: string | string[], callback: (event: any) => void, context?: object);
>>>>>>> e2a81ed1
    on(type, callback, context?)
    {
        if (Array.isArray(type)) {
            type.forEach(type => {
                this.on(type, callback, context);
            });

            return;
        }

        if (!callback) {
            throw new Error("missing callback function");
        }

        let subscribers = this[_pd][type];
        if (!subscribers) {
            if (this[_pd][_strict]) {
                throw new Error(`can't subscribe; unknown event: '${type}'`);
            }

            subscribers = this[_pd][type] = [];
        }

        let subscriber = { callback, context };
        subscribers.push(subscriber);
    }

    /**
     * Subscribes to an event. You may find using the .on() method more handy and more flexible.
     * @param type
     * @param callback
     * @param context
     */
    addEventListener(type: string, callback: (event: any) => void, context?: object)
    {
        this.on(type, callback, context);
    }

    /**
     * One-time subscription to an event. As soon as the event is emitted, the subscription is cancelled.
     * @param type Type name of the event or an array of type names of events.
     * @param callback Callback function, invoked when the event is emitted.
     * @param context Optional: this context for the callback invocation.
     */
<<<<<<< HEAD
    once<T extends ITypedEvent<string>>(type: T["type"] | T["type"][], callback: (event: T) => void, context?: any);
    once(type: string | string[] | object, callback: (event: any) => void, context?: any)
=======
    once<T extends ITypedEvent<string>>(type: T["type"] | T["type"][], callback: (event: T) => void, context?: object);
    once(type: string | string[], callback: (event: any) => void, context?: object)
>>>>>>> e2a81ed1
    once(type, callback, context?)
    {
        if (Array.isArray(type)) {
            type.forEach(type => {
                this.once(type, callback, context);
            });

            return;
        }

        const redirect: any = event => {
            this.off(type, redirect, context);
            callback.call(context, event);
        };

        redirect.cb = callback;

        this.on(type, redirect, context);
    }

    /**
     * Unsubscribes from an event.
     * @param type Type name of the event, or an array of type names of events.
     * @param callback Callback function, invoked when the event is emitted.
     * @param context Optional: this context for the callback invocation.
     */
<<<<<<< HEAD
    off<T extends ITypedEvent<string>>(type: T["type"] | T["type"][], callback?: (event: T) => void, context?: any);
    off(type: string | string[] | object, callback?: (event: any) => void, context?: any)
=======
    off<T extends ITypedEvent<string>>(type: T["type"] | T["type"][], callback?: (event: T) => void, context?: object);
    off(type: string | string[], callback?: (event: any) => void, context?: object)
    off(type: object)
>>>>>>> e2a81ed1
    off(type, callback?, context?)
    {
        if (typeof type === "object") {

            if (Array.isArray(type)) {
                // if first parameter is an array, call function for all elements of the array
                type.forEach((type) => {
                    this.off(type, callback, context);
                });
            }
            else {
                // if first parameter is an object, unsubscribe all subscriptions where the context matches the object.
                const events = this[_pd];
                const types = Object.keys(events);

                for (let i = 0, ni = types.length; i < ni; ++i) {
                    const subscribers = events[type];
                    const remainingSubscribers = [];
                    for (let j = 0, nj = subscribers.length; j < nj; ++j) {
                        const subscriber = subscribers[j];
                        if (type && subscriber.context !== type) {
                            remainingSubscribers.push(subscriber);
                        }
                    }
                    events[type] = remainingSubscribers;
                }
            }

            return;
        }

        const subscribers = this[_pd][type];
        if (!subscribers) {
            throw new Error(`can't unsubscribe; unknown event type: '${type}'`);
        }

        const remainingSubscribers = [];
        for (let i = 0, n = subscribers.length; i < n; ++i) {
            const subscriber = subscribers[i];
            if ((callback && callback !== subscriber.callback && callback !== subscriber.callback.cb)
                || (context && context !== subscriber.context)) {
                remainingSubscribers.push(subscriber);
            }
        }
        this[_pd][type] = remainingSubscribers;
    }

    /**
     * Unsubscribes from an event. You may find using the .off() method more handy and more flexible.
     * @param type Type name of the event.
     * @param callback Callback function, invoked when the event is emitted.
     * @param context Optional: this context for the callback invocation.
     */
    removeEventListener(type: string, callback?: (event: any) => void, context?: object)
    {
        this.off(type, callback, context);
    }

    /**
     * Emits an event with the given message to all subscribers of the event type.
     * @param type Type name of the event.
     * @param message The object sent to the subscribers of the event type.
     */
    emit(type: string, message?: any);
    /**
     * Emits an event to all subscribers of the event's type.
     * @param event The event object sent to the subscribers of the event's type.
     */
    emit<T extends ITypedEvent<T["type"]>>(event: T);
    emit(eventOrType, message?)
    {
        let type, payload;
        if (typeof eventOrType === "string") {
            type = eventOrType;
            payload = message;
        }
        else {
            type = eventOrType.type;
            payload = eventOrType;
        }

        if (!type) {
            throw new Error(`empty or invalid event type: '${type}'`);
        }

        const data = this[_pd];
        const subscribers = data[type];

        if (!subscribers) {
            if (data[_strict]) {
                throw new Error(`can't emit; unknown event type: '${type}'`);
            }

            return;
        }

        for (let i = 0, n = subscribers.length; i < n; ++i) {
            const subscriber = subscribers[i];
            if (subscriber.context) {
                subscriber.callback.call(subscriber.context, payload);
            }
            else {
                subscriber.callback(payload);
            }
        }
    }

    /**
     * Registers a new event type.
     * @param name Name of the event type.
     */
    addEvent(name: string)
    {
        if (!this[_pd][name]) {
            this[_pd][name] = [];
        }
    }

    /**
     * Registers multiple new event types.
     * @param names Names of the event types.
     */
    addEvents(...names: string[])
    {
        names.forEach(name => {
            if (!this[_pd][name]) {
                this[_pd][name] = [];
            }
        });
    }

    /**
     * Tests whether an event type has been registered.
     * @param name Name of the event type.
     * @returns true if an event type with the given name has been added.
     */
    hasEvent(name: string): boolean
    {
        return !!this[_pd][name];
    }

    /**
     * Lists all registered event types.
     * @returns an array with the names of all added event types.
     */
    listEvents(): string[]
    {
        return Object.getOwnPropertyNames(this[_pd]);
    }
}<|MERGE_RESOLUTION|>--- conflicted
+++ resolved
@@ -44,13 +44,8 @@
      * @param callback Callback function, invoked when the event is emitted.
      * @param context Optional: this context for the callback invocation.
      */
-<<<<<<< HEAD
-    on<T extends ITypedEvent<string>>(type: T["type"] | T["type"][], callback: (event: T) => void, context?: any);
-    on(type: string | string[] | object, callback: (event: any) => void, context?: any);
-=======
     on<T extends ITypedEvent<string>>(type: T["type"] | T["type"][], callback: (event: T) => void, context?: object);
-    on(type: string | string[], callback: (event: any) => void, context?: object);
->>>>>>> e2a81ed1
+    on(type: string | string[] | object, callback: (event: any) => void, context?: object);
     on(type, callback, context?)
     {
         if (Array.isArray(type)) {
@@ -95,13 +90,8 @@
      * @param callback Callback function, invoked when the event is emitted.
      * @param context Optional: this context for the callback invocation.
      */
-<<<<<<< HEAD
-    once<T extends ITypedEvent<string>>(type: T["type"] | T["type"][], callback: (event: T) => void, context?: any);
-    once(type: string | string[] | object, callback: (event: any) => void, context?: any)
-=======
     once<T extends ITypedEvent<string>>(type: T["type"] | T["type"][], callback: (event: T) => void, context?: object);
-    once(type: string | string[], callback: (event: any) => void, context?: object)
->>>>>>> e2a81ed1
+    once(type: string | string[] | object, callback: (event: any) => void, context?: object)
     once(type, callback, context?)
     {
         if (Array.isArray(type)) {
@@ -128,14 +118,9 @@
      * @param callback Callback function, invoked when the event is emitted.
      * @param context Optional: this context for the callback invocation.
      */
-<<<<<<< HEAD
-    off<T extends ITypedEvent<string>>(type: T["type"] | T["type"][], callback?: (event: T) => void, context?: any);
-    off(type: string | string[] | object, callback?: (event: any) => void, context?: any)
-=======
     off<T extends ITypedEvent<string>>(type: T["type"] | T["type"][], callback?: (event: T) => void, context?: object);
-    off(type: string | string[], callback?: (event: any) => void, context?: object)
+    off(type: string | string[] | object, callback?: (event: any) => void, context?: object)
     off(type: object)
->>>>>>> e2a81ed1
     off(type, callback?, context?)
     {
         if (typeof type === "object") {
